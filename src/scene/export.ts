import rough from "roughjs/bin/rough";
import {
  ExcalidrawElement,
  ExcalidrawFrameElement,
  ExcalidrawTextElement,
  NonDeletedExcalidrawElement,
  Theme,
} from "../element/types";
import {
  Bounds,
  getCommonBounds,
  getElementAbsoluteCoords,
} from "../element/bounds";
<<<<<<< HEAD
import { renderStaticScene, renderSceneToSvg } from "../renderer/renderScene";
import { distance, getFontString } from "../utils";
=======
import { renderSceneToSvg, renderStaticScene } from "../renderer/renderScene";
import { cloneJSON, distance, getFontString } from "../utils";
>>>>>>> ceb255e8
import { AppState, BinaryFiles } from "../types";
import {
  DEFAULT_BACKGROUND_COLOR,
  DEFAULT_EXPORT_PADDING,
<<<<<<< HEAD
  DEFAULT_ZOOM_VALUE,
=======
  FONT_FAMILY,
>>>>>>> ceb255e8
  FRAME_STYLE,
  ENV,
  SVG_NS,
  THEME,
  THEME_FILTER,
} from "../constants";
import { getDefaultAppState } from "../appState";
import { serializeAsJSON } from "../data/json";
import {
  getInitializedImageElements,
  updateImageCache,
} from "../element/image";
import { restoreAppState } from "../data/restore";
import { elementsOverlappingBBox } from "../packages/withinBounds";
import { getFrameElements, getRootElements } from "../frame";
import { isFrameElement, newTextElement } from "../element";
import { Mutable } from "../utility-types";
import { newElementWith } from "../element/mutateElement";
import Scene from "./Scene";

const SVG_EXPORT_TAG = `<!-- svg-source:excalidraw -->`;

// getContainerElement and getBoundTextElement and potentially other helpers
// depend on `Scene` which will not be available when these pure utils are
// called outside initialized Excalidraw editor instance or even if called
// from inside Excalidraw if the elements were never cached by Scene (e.g.
// for library elements).
//
// As such, before passing the elements down, we need to initialize a custom
// Scene instance and assign them to it.
//
// FIXME This is a super hacky workaround and we'll need to rewrite this soon.
const __createSceneForElementsHack__ = (
  elements: readonly ExcalidrawElement[],
) => {
  const scene = new Scene();
  // we can't duplicate elements to regenerate ids because we need the
  // orig ids when embedding. So we do another hack of not mapping element
  // ids to Scene instances so that we don't override the editor elements
  // mapping.
  // We still need to clone the objects themselves to regen references.
  scene.replaceAllElements(cloneJSON(elements), false);
  return scene;
};

const truncateText = (element: ExcalidrawTextElement, maxWidth: number) => {
  if (element.width <= maxWidth) {
    return element;
  }
  const canvas = document.createElement("canvas");
  const ctx = canvas.getContext("2d")!;
  ctx.font = getFontString({
    fontFamily: element.fontFamily,
    fontSize: element.fontSize,
  });

  let text = element.text;

  const metrics = ctx.measureText(text);

  if (metrics.width > maxWidth) {
    // we iterate from the right, removing characters one by one instead
    // of bulding the string up. This assumes that it's more likely
    // your frame names will overflow by not that many characters
    // (if ever), so it sohuld be faster this way.
    for (let i = text.length; i > 0; i--) {
      const newText = `${text.slice(0, i)}...`;
      if (ctx.measureText(newText).width <= maxWidth) {
        text = newText;
        break;
      }
    }
  }
  return newElementWith(element, { text, width: maxWidth });
};

/**
 * When exporting frames, we need to render frame labels which are currently
 * being rendered in DOM when editing. Adding the labels as regular text
 * elements seems like a simple hack. In the future we'll want to move to
 * proper canvas rendering, even within editor (instead of DOM).
 */
const addFrameLabelsAsTextElements = (
  elements: readonly NonDeletedExcalidrawElement[],
  opts: Pick<AppState, "exportWithDarkMode">,
) => {
  const nextElements: NonDeletedExcalidrawElement[] = [];
  let frameIdx = 0;
  for (const element of elements) {
    if (isFrameElement(element)) {
      frameIdx++;
      let textElement: Mutable<ExcalidrawTextElement> = newTextElement({
        x: element.x,
        y: element.y - FRAME_STYLE.nameOffsetY,
        fontFamily: FONT_FAMILY.Assistant,
        fontSize: FRAME_STYLE.nameFontSize,
        lineHeight:
          FRAME_STYLE.nameLineHeight as ExcalidrawTextElement["lineHeight"],
        strokeColor: opts.exportWithDarkMode
          ? FRAME_STYLE.nameColorDarkTheme
          : FRAME_STYLE.nameColorLightTheme,
        text: element.name || `Frame ${frameIdx}`,
      });
      textElement.y -= textElement.height;

      textElement = truncateText(textElement, element.width);

      nextElements.push(textElement);
    }
    nextElements.push(element);
  }

  return nextElements;
};

const getFrameRenderingConfig = (
  exportingFrame: ExcalidrawFrameElement | null,
  frameRendering: AppState["frameRendering"] | null,
): AppState["frameRendering"] => {
  frameRendering = frameRendering || getDefaultAppState().frameRendering;
  return {
    enabled: exportingFrame ? true : frameRendering.enabled,
    outline: exportingFrame ? false : frameRendering.outline,
    name: exportingFrame ? false : frameRendering.name,
    clip: exportingFrame ? true : frameRendering.clip,
  };
};

<<<<<<< HEAD
export type ExportToCanvasData = {
  elements: readonly NonDeletedExcalidrawElement[];
  appState?: Partial<Omit<AppState, "offsetTop" | "offsetLeft">>;
  files: BinaryFiles | null;
};

export type ExportToCanvasConfig = {
  theme?: Theme;
  /**
   * Canvas background. Valid values are:
   *
   * - `undefined` - the background of "appState.viewBackgroundColor" is used.
   * - `false` - no background is used (set to "transparent").
   * - `string` - should be a valid CSS color.
   *
   * @default undefined
   */
  canvasBackgroundColor?: string | false;
  /**
   * Canvas padding in pixels. Affected by `scale`.
   *
   * When `fit` is set to `none`, padding is added to the content bounding box
   * (including if you set `width` or `height` or `maxWidthOrHeight` or
   * `widthOrHeight`).
   *
   * When `fit` set to `contain`, padding is subtracted from the content
   * bounding box (ensuring the size doesn't exceed the supplied values, with
   * the exeception of using alongside `scale` as noted above), and the padding
   * serves as a minimum distance between the content and the canvas edges, as
   * it may exceed the supplied padding value from one side or the other in
   * order to maintain the aspect ratio. It is recommended to set `position`
   * to `center` when using `fit=contain`.
   *
   * When `fit` is set to `cover`, padding is disabled (set to 0).
   *
   * When `fit` is set to `none` and either `width` or `height` or
   * `maxWidthOrHeight` is set, padding is simply adding to the bounding box
   * and the content may overflow the canvas, thus right or bottom padding
   * may be ignored.
   *
   * @default 0
   */
  padding?: number;
  // -------------------------------------------------------------------------
  /**
   * Makes sure the canvas content fits into a frame of width/height no larger
   * than this value, while maintaining the aspect ratio.
   *
   * Final dimensions can get smaller/larger if used in conjunction with
   * `scale`.
   */
  maxWidthOrHeight?: number;
  /**
   * Scale the canvas content to be excatly this many pixels wide/tall,
   * maintaining the aspect ratio.
   *
   * Cannot be used in conjunction with `maxWidthOrHeight`.
   *
   * Final dimensions can get smaller/larger if used in conjunction with
   * `scale`.
   */
  widthOrHeight?: number;
  // -------------------------------------------------------------------------
  /**
   * Width of the frame. Supply `x` or `y` if you want to ofsset the canvas
   * content.
   *
   * If `width` omitted but `height` supplied, `width` is calculated from the
   * the content's bounding box to preserve the aspect ratio.
   *
   * Defaults to the content bounding box width when both `width` and `height`
   * are omitted.
   */
  width?: number;
  /**
   * Height of the frame.
   *
   * If `height` omitted but `width` supplied, `height` is calculated from the
   * content's bounding box to preserve the aspect ratio.
   *
   * Defaults to the content bounding box height when both `width` and `height`
   * are omitted.
   */
  height?: number;
  /**
   * Left canvas offset. By default the coordinate is relative to the canvas.
   * You can switch to content coordinates by setting `origin` to `content`.
   *
   * Defaults to the `x` postion of the content bounding box.
   */
  x?: number;
  /**
   * Top canvas offset. By default the coordinate is relative to the canvas.
   * You can switch to content coordinates by setting `origin` to `content`.
   *
   * Defaults to the `y` postion of the content bounding box.
   */
  y?: number;
  /**
   * Indicates the coordinate system of the `x` and `y` values.
   *
   * - `canvas` - `x` and `y` are relative to the canvas [0, 0] position.
   * - `content` - `x` and `y` are relative to the content bounding box.
   *
   * @default "canvas"
   */
  origin?: "canvas" | "content";
  /**
   * If dimensions specified and `x` and `y` are not specified, this indicates
   * how the canvas should be scaled.
   *
   * Behavior aligns with the `object-fit` CSS property.
   *
   * - `none`    - no scaling.
   * - `contain` - scale to fit the frame. Includes `padding`.
   * - `cover`   - scale to fill the frame while maintaining aspect ratio. If
   *               content overflows, it will be cropped.
   *
   * If `maxWidthOrHeight` or `widthOrHeight` is set, `fit` is ignored.
   *
   * @default "contain" unless `width`, `height`, `maxWidthOrHeight`, or
   * `widthOrHeight` is specified in which case `none` is the default (can be
   * changed). If `x` or `y` are specified, `none` is forced.
   */
  fit?: "none" | "contain" | "cover";
  /**
   * When either `x` or `y` are not specified, indicates how the canvas should
   * be aligned on the respective axis.
   *
   * - `none`   - canvas aligned to top left.
   * - `center` - canvas is centered on the axis which is not specified
   *              (or both).
   *
   * If `maxWidthOrHeight` or `widthOrHeight` is set, `position` is ignored.
   *
   * @default "center"
   */
  position?: "center" | "topLeft";
  // -------------------------------------------------------------------------
  /**
   * A multiplier to increase/decrease the frame dimensions
   * (content resolution).
   *
   * For example, if your canvas is 300x150 and you set scale to 2, the
   * resulting size will be 600x300.
   *
   * @default 1
   */
  scale?: number;
  /**
   * If you need to suply your own canvas, e.g. in test environments or in
   * Node.js.
   *
   * Do not set `canvas.width/height` or modify the canvas context as that's
   * handled by Excalidraw.
   *
   * Defaults to `document.createElement("canvas")`.
   */
  createCanvas?: () => HTMLCanvasElement;
  /**
   * If you want to supply `width`/`height` dynamically (or derive from the
   * content bounding box), you can use this function.
   *
   * Ignored if `maxWidthOrHeight`, `width`, or `height` is set.
   */
  getDimensions?: (
=======
const prepareElementsForRender = ({
  elements,
  exportingFrame,
  frameRendering,
  exportWithDarkMode,
}: {
  elements: readonly ExcalidrawElement[];
  exportingFrame: ExcalidrawFrameElement | null | undefined;
  frameRendering: AppState["frameRendering"];
  exportWithDarkMode: AppState["exportWithDarkMode"];
}) => {
  let nextElements: readonly ExcalidrawElement[];

  if (exportingFrame) {
    nextElements = elementsOverlappingBBox({
      elements,
      bounds: exportingFrame,
      type: "overlap",
    });
  } else if (frameRendering.enabled && frameRendering.name) {
    nextElements = addFrameLabelsAsTextElements(elements, {
      exportWithDarkMode,
    });
  } else {
    nextElements = elements;
  }

  return nextElements;
};

export const exportToCanvas = async (
  elements: readonly NonDeletedExcalidrawElement[],
  appState: AppState,
  files: BinaryFiles,
  {
    exportBackground,
    exportPadding = DEFAULT_EXPORT_PADDING,
    viewBackgroundColor,
    exportingFrame,
  }: {
    exportBackground: boolean;
    exportPadding?: number;
    viewBackgroundColor: string;
    exportingFrame?: ExcalidrawFrameElement | null;
  },
  createCanvas: (
>>>>>>> ceb255e8
    width: number,
    height: number,
  ) => { width: number; height: number; scale?: number };

  exportingFrame?: ExcalidrawFrameElement | null;
};

/**
 * This API is usually used as a precursor to searializing to Blob or PNG,
 * but can also be used to create a canvas for other purposes.
 */
export const exportToCanvas = async ({
  data,
  config,
}: {
  data: ExportToCanvasData;
  config?: ExportToCanvasConfig;
}) => {
  // clone
  const cfg = Object.assign({}, config);

  const { files } = data;
  const { exportingFrame } = cfg;

  const tempScene = __createSceneForElementsHack__(data.elements);
  const elements = tempScene.getNonDeletedElements();

  const frameRendering = getFrameRenderingConfig(
    exportingFrame ?? null,
    appState.frameRendering ?? null,
  );

  const elementsForRender = prepareElementsForRender({
    elements,
    exportingFrame,
    exportWithDarkMode: appState.exportWithDarkMode,
    frameRendering,
  });

  if (exportingFrame) {
<<<<<<< HEAD
    cfg.padding = 0;
    nextElements = elementsOverlappingBBox({
      elements,
      bounds: exportingFrame,
      type: "overlap",
    });
  } else {
    nextElements = addFrameLabelsAsTextElements(elements, {
      exportWithDarkMode: cfg.theme === THEME.DARK,
    });
  }

  // initialize defaults
  // ---------------------------------------------------------------------------

  const appState = restoreAppState(data.appState, null);

  cfg.fit =
    cfg.fit ??
    (cfg.width != null ||
    cfg.height != null ||
    cfg.maxWidthOrHeight != null ||
    cfg.widthOrHeight != null
      ? "contain"
      : "none");

  const containPadding = cfg.fit === "contain";

  if (cfg.x != null || cfg.x != null) {
    cfg.fit = "none";
  }

  if (cfg.fit === "cover") {
    if (cfg.padding && process.env.NODE_ENV !== ENV.PRODUCTION) {
      console.warn("`padding` is ignored when `fit` is set to `cover`");
    }
    cfg.padding = 0;
  }

  cfg.padding = cfg.padding ?? 0;
  cfg.scale = cfg.scale ?? 1;

  cfg.origin = cfg.origin ?? "canvas";
  cfg.position = cfg.position ?? "center";

  if (cfg.maxWidthOrHeight != null && cfg.widthOrHeight != null) {
    if (process.env.NODE_ENV !== ENV.PRODUCTION) {
      console.warn("`maxWidthOrHeight` is ignored when `widthOrHeight` is set");
    }
    cfg.maxWidthOrHeight = undefined;
  }

  if (
    (cfg.maxWidthOrHeight != null || cfg.width != null || cfg.height != null) &&
    cfg.getDimensions
  ) {
    if (process.env.NODE_ENV !== ENV.PRODUCTION) {
      console.warn(
        "`getDimensions` is ignored when `width`, `height`, or `maxWidthOrHeight` is set",
      );
    }
    cfg.getDimensions = undefined;
  }
  // ---------------------------------------------------------------------------

  // value used to scale the canvas context. By default, we use this to
  // make the canvas fit into the frame (e.g. for `cfg.fit` set to `contain`).
  // If `cfg.scale` is set, we multiply the resulting canvasScale by it to
  // scale the output further.
  let canvasScale = 1;

  const origCanvasSize = getCanvasSize(
    exportingFrame ? [exportingFrame] : getRootElements(nextElements),
=======
    exportPadding = 0;
  }

  const [minX, minY, width, height] = getCanvasSize(
    exportingFrame ? [exportingFrame] : getRootElements(elementsForRender),
    exportPadding,
>>>>>>> ceb255e8
  );

  // cfg.x = undefined;
  // cfg.y = undefined;

  // variables for original content bounding box
  const [origX, origY, origWidth, origHeight] = origCanvasSize;
  // variables for target bounding box
  let [x, y, width, height] = origCanvasSize;

  if (cfg.width != null) {
    width = cfg.width;

    if (cfg.padding && containPadding) {
      width -= cfg.padding * 2;
    }

    if (cfg.height) {
      height = cfg.height;
      if (cfg.padding && containPadding) {
        height -= cfg.padding * 2;
      }
    } else {
      // if height not specified, scale the original height to match the new
      // width while maintaining aspect ratio
      height *= width / origWidth;
    }
  } else if (cfg.height != null) {
    height = cfg.height;

    if (cfg.padding && containPadding) {
      height -= cfg.padding * 2;
    }
    // width not specified, so scale the original width to match the new
    // height while maintaining aspect ratio
    width *= height / origHeight;
  }

  if (cfg.maxWidthOrHeight != null || cfg.widthOrHeight != null) {
    if (containPadding && cfg.padding) {
      if (cfg.maxWidthOrHeight != null) {
        cfg.maxWidthOrHeight -= cfg.padding * 2;
      } else if (cfg.widthOrHeight != null) {
        cfg.widthOrHeight -= cfg.padding * 2;
      }
    }

    const max = Math.max(width, height);
    if (cfg.widthOrHeight != null) {
      // calculate by how much do we need to scale the canvas to fit into the
      // target dimension (e.g. target: max 50px, actual: 70x100px => scale: 0.5)
      canvasScale = cfg.widthOrHeight / max;
    } else if (cfg.maxWidthOrHeight != null) {
      canvasScale = cfg.maxWidthOrHeight < max ? cfg.maxWidthOrHeight / max : 1;
    }

    width *= canvasScale;
    height *= canvasScale;
  } else if (cfg.getDimensions) {
    const ret = cfg.getDimensions(width, height);

    width = ret.width;
    height = ret.height;
    cfg.scale = ret.scale ?? cfg.scale;
  } else if (
    containPadding &&
    cfg.padding &&
    cfg.width == null &&
    cfg.height == null
  ) {
    const whRatio = width / height;
    width -= cfg.padding * 2;
    height -= (cfg.padding * 2) / whRatio;
  }

  if (
    (cfg.fit === "contain" && !cfg.maxWidthOrHeight) ||
    (containPadding && cfg.padding)
  ) {
    if (cfg.fit === "contain") {
      const wRatio = width / origWidth;
      const hRatio = height / origHeight;
      // scale the orig canvas to fit in the target frame
      canvasScale = Math.min(wRatio, hRatio);
    } else {
      const wRatio = (width - cfg.padding * 2) / width;
      const hRatio = (height - cfg.padding * 2) / height;
      canvasScale = Math.min(wRatio, hRatio);
    }
  } else if (cfg.fit === "cover") {
    const wRatio = width / origWidth;
    const hRatio = height / origHeight;
    // scale the orig canvas to fill the the target frame
    // (opposite of "contain")
    canvasScale = Math.max(wRatio, hRatio);
  }

  x = cfg.x ?? origX;
  y = cfg.y ?? origY;

  // if we switch to "content" coords, we need to offset cfg-supplied
  // coords by the x/y of content bounding box
  if (cfg.origin === "content") {
    if (cfg.x != null) {
      x += origX;
    }
    if (cfg.y != null) {
      y += origY;
    }
  }

  // Centering the content to the frame.
  // We divide width/height by canvasScale so that we calculate in the original
  // aspect ratio dimensions.
  if (cfg.position === "center") {
    x -=
      width / canvasScale / 2 -
      (cfg.x == null ? origWidth : width + cfg.padding * 2) / 2;
    y -=
      height / canvasScale / 2 -
      (cfg.y == null ? origHeight : height + cfg.padding * 2) / 2;
  }

  const canvas = cfg.createCanvas
    ? cfg.createCanvas()
    : document.createElement("canvas");

  // rescale padding based on current canvasScale factor so that the resulting
  // padding is kept the same as supplied by user (with the exception of
  // `cfg.scale` being set, which also scales the padding)
  const normalizedPadding = cfg.padding / canvasScale;

  // scale the whole frame by cfg.scale (on top of whatever canvasScale we
  // calculated above)
  canvasScale *= cfg.scale;

  width *= cfg.scale;
  height *= cfg.scale;

  canvas.width = width + cfg.padding * 2 * cfg.scale;
  canvas.height = height + cfg.padding * 2 * cfg.scale;

  const { imageCache } = await updateImageCache({
    imageCache: new Map(),
    fileIds: getInitializedImageElements(elementsForRender).map(
      (element) => element.fileId,
    ),
    files: files || {},
  });

  // console.log(elements, width, height, cfg, canvasScale);

  renderStaticScene({
    canvas,
    rc: rough.canvas(canvas),
<<<<<<< HEAD
    elements: nextElements,
    visibleElements: nextElements,
    appState: {
      ...appState,
      frameRendering: getFrameRenderingConfig(
        exportingFrame ?? null,
        appState.frameRendering ?? null,
      ),
      width,
      height,
      offsetLeft: 0,
      offsetTop: 0,
      scrollX: -x + normalizedPadding,
      scrollY: -y + normalizedPadding,
      zoom: { value: DEFAULT_ZOOM_VALUE },

=======
    elements: elementsForRender,
    visibleElements: elementsForRender,
    scale,
    appState: {
      ...appState,
      frameRendering,
      viewBackgroundColor: exportBackground ? viewBackgroundColor : null,
      scrollX: -minX + exportPadding,
      scrollY: -minY + exportPadding,
      zoom: defaultAppState.zoom,
>>>>>>> ceb255e8
      shouldCacheIgnoreZoom: false,
      theme: cfg.theme || THEME.LIGHT,
    },
    scale: canvasScale,
    renderConfig: {
      canvasBackgroundColor:
        cfg.canvasBackgroundColor === false
          ? // null indicates transparent background
            null
          : cfg.canvasBackgroundColor ||
            appState.viewBackgroundColor ||
            DEFAULT_BACKGROUND_COLOR,

      imageCache,
      renderGrid: false,
      isExporting: true,
    },
  });

  tempScene.destroy();

  return canvas;
};

export const exportToSvg = async (
  elements: readonly NonDeletedExcalidrawElement[],
  appState: {
    exportBackground: boolean;
    exportPadding?: number;
    exportScale?: number;
    viewBackgroundColor: string;
    exportWithDarkMode?: boolean;
    exportEmbedScene?: boolean;
    frameRendering?: AppState["frameRendering"];
  },
  files: BinaryFiles | null,
  opts?: {
    renderEmbeddables?: boolean;
    exportingFrame?: ExcalidrawFrameElement | null;
  },
): Promise<SVGSVGElement> => {
  const tempScene = __createSceneForElementsHack__(elements);
  elements = tempScene.getNonDeletedElements();

  const frameRendering = getFrameRenderingConfig(
    opts?.exportingFrame ?? null,
    appState.frameRendering ?? null,
  );

  let {
    exportPadding = DEFAULT_EXPORT_PADDING,
    exportWithDarkMode = false,
    viewBackgroundColor,
    exportScale = 1,
    exportEmbedScene,
  } = appState;

  const { exportingFrame = null } = opts || {};

  const elementsForRender = prepareElementsForRender({
    elements,
    exportingFrame,
    exportWithDarkMode,
    frameRendering,
  });

  if (exportingFrame) {
    exportPadding = 0;
  }

  let metadata = "";

  // we need to serialize the "original" elements before we put them through
  // the tempScene hack which duplicates and regenerates ids
  if (exportEmbedScene) {
    try {
      metadata = await (
        await import(/* webpackChunkName: "image" */ "../../src/data/image")
      ).encodeSvgMetadata({
        // when embedding scene, we want to embed the origionally supplied
        // elements which don't contain the temp frame labels.
        // But it also requires that the exportToSvg is being supplied with
        // only the elements that we're exporting, and no extra.
        text: serializeAsJSON(elements, appState, files || {}, "local"),
      });
    } catch (error: any) {
      console.error(error);
    }
  }

<<<<<<< HEAD
  let [minX, minY, width, height] = getCanvasSize(
    exportingFrame ? [exportingFrame] : getRootElements(nextElements),
=======
  const [minX, minY, width, height] = getCanvasSize(
    exportingFrame ? [exportingFrame] : getRootElements(elementsForRender),
    exportPadding,
>>>>>>> ceb255e8
  );

  width += exportPadding * 2;
  height += exportPadding * 2;

  // initialize SVG root
  const svgRoot = document.createElementNS(SVG_NS, "svg");
  svgRoot.setAttribute("version", "1.1");
  svgRoot.setAttribute("xmlns", SVG_NS);
  svgRoot.setAttribute("viewBox", `0 0 ${width} ${height}`);
  svgRoot.setAttribute("width", `${width * exportScale}`);
  svgRoot.setAttribute("height", `${height * exportScale}`);
  if (exportWithDarkMode) {
    svgRoot.setAttribute("filter", THEME_FILTER);
  }

  let assetPath = "https://excalidraw.com/";
  // Asset path needs to be determined only when using package
  if (import.meta.env.VITE_IS_EXCALIDRAW_NPM_PACKAGE) {
    assetPath =
      window.EXCALIDRAW_ASSET_PATH ||
      `https://unpkg.com/${import.meta.env.VITE_PKG_NAME}@${
        import.meta.env.PKG_VERSION
      }`;

    if (assetPath?.startsWith("/")) {
      assetPath = assetPath.replace("/", `${window.location.origin}/`);
    }
    assetPath = `${assetPath}/dist/excalidraw-assets/`;
  }

  const offsetX = -minX + exportPadding;
  const offsetY = -minY + exportPadding;

  const frameElements = getFrameElements(elements);

  let exportingFrameClipPath = "";
  for (const frame of frameElements) {
    const [x1, y1, x2, y2] = getElementAbsoluteCoords(frame);
    const cx = (x2 - x1) / 2 - (frame.x - x1);
    const cy = (y2 - y1) / 2 - (frame.y - y1);

    exportingFrameClipPath += `<clipPath id=${frame.id}>
            <rect transform="translate(${frame.x + offsetX} ${
      frame.y + offsetY
    }) rotate(${frame.angle} ${cx} ${cy})"
          width="${frame.width}"
          height="${frame.height}"
          >
          </rect>
        </clipPath>`;
  }

  svgRoot.innerHTML = `
  ${SVG_EXPORT_TAG}
  ${metadata}
  <defs>
    <style class="style-fonts">
      @font-face {
        font-family: "Virgil";
        src: url("${assetPath}Virgil.woff2");
      }
      @font-face {
        font-family: "Cascadia";
        src: url("${assetPath}Cascadia.woff2");
      }
      @font-face {
        font-family: "Assistant";
        src: url("${assetPath}Assistant-Regular.woff2");
      }
    </style>
    ${exportingFrameClipPath}
  </defs>
  `;

  // render background rect
  if (appState.exportBackground && viewBackgroundColor) {
    const rect = svgRoot.ownerDocument!.createElementNS(SVG_NS, "rect");
    rect.setAttribute("x", "0");
    rect.setAttribute("y", "0");
    rect.setAttribute("width", `${width}`);
    rect.setAttribute("height", `${height}`);
    rect.setAttribute("fill", viewBackgroundColor);
    svgRoot.appendChild(rect);
  }

  const rsvg = rough.svg(svgRoot);
  renderSceneToSvg(elementsForRender, rsvg, svgRoot, files || {}, {
    offsetX,
    offsetY,
    exportWithDarkMode,
    renderEmbeddables: opts?.renderEmbeddables ?? false,
    frameRendering,
  });

  tempScene.destroy();

  return svgRoot;
};

// calculate smallest area to fit the contents in
export const getCanvasSize = (
  elements: readonly NonDeletedExcalidrawElement[],
): Bounds => {
  const [minX, minY, maxX, maxY] = getCommonBounds(elements);
  const width = distance(minX, maxX);
  const height = distance(minY, maxY);

  return [minX, minY, width, height];
};<|MERGE_RESOLUTION|>--- conflicted
+++ resolved
@@ -11,22 +11,14 @@
   getCommonBounds,
   getElementAbsoluteCoords,
 } from "../element/bounds";
-<<<<<<< HEAD
-import { renderStaticScene, renderSceneToSvg } from "../renderer/renderScene";
-import { distance, getFontString } from "../utils";
-=======
 import { renderSceneToSvg, renderStaticScene } from "../renderer/renderScene";
 import { cloneJSON, distance, getFontString } from "../utils";
->>>>>>> ceb255e8
 import { AppState, BinaryFiles } from "../types";
 import {
   DEFAULT_BACKGROUND_COLOR,
   DEFAULT_EXPORT_PADDING,
-<<<<<<< HEAD
   DEFAULT_ZOOM_VALUE,
-=======
   FONT_FAMILY,
->>>>>>> ceb255e8
   FRAME_STYLE,
   ENV,
   SVG_NS,
@@ -155,174 +147,6 @@
   };
 };
 
-<<<<<<< HEAD
-export type ExportToCanvasData = {
-  elements: readonly NonDeletedExcalidrawElement[];
-  appState?: Partial<Omit<AppState, "offsetTop" | "offsetLeft">>;
-  files: BinaryFiles | null;
-};
-
-export type ExportToCanvasConfig = {
-  theme?: Theme;
-  /**
-   * Canvas background. Valid values are:
-   *
-   * - `undefined` - the background of "appState.viewBackgroundColor" is used.
-   * - `false` - no background is used (set to "transparent").
-   * - `string` - should be a valid CSS color.
-   *
-   * @default undefined
-   */
-  canvasBackgroundColor?: string | false;
-  /**
-   * Canvas padding in pixels. Affected by `scale`.
-   *
-   * When `fit` is set to `none`, padding is added to the content bounding box
-   * (including if you set `width` or `height` or `maxWidthOrHeight` or
-   * `widthOrHeight`).
-   *
-   * When `fit` set to `contain`, padding is subtracted from the content
-   * bounding box (ensuring the size doesn't exceed the supplied values, with
-   * the exeception of using alongside `scale` as noted above), and the padding
-   * serves as a minimum distance between the content and the canvas edges, as
-   * it may exceed the supplied padding value from one side or the other in
-   * order to maintain the aspect ratio. It is recommended to set `position`
-   * to `center` when using `fit=contain`.
-   *
-   * When `fit` is set to `cover`, padding is disabled (set to 0).
-   *
-   * When `fit` is set to `none` and either `width` or `height` or
-   * `maxWidthOrHeight` is set, padding is simply adding to the bounding box
-   * and the content may overflow the canvas, thus right or bottom padding
-   * may be ignored.
-   *
-   * @default 0
-   */
-  padding?: number;
-  // -------------------------------------------------------------------------
-  /**
-   * Makes sure the canvas content fits into a frame of width/height no larger
-   * than this value, while maintaining the aspect ratio.
-   *
-   * Final dimensions can get smaller/larger if used in conjunction with
-   * `scale`.
-   */
-  maxWidthOrHeight?: number;
-  /**
-   * Scale the canvas content to be excatly this many pixels wide/tall,
-   * maintaining the aspect ratio.
-   *
-   * Cannot be used in conjunction with `maxWidthOrHeight`.
-   *
-   * Final dimensions can get smaller/larger if used in conjunction with
-   * `scale`.
-   */
-  widthOrHeight?: number;
-  // -------------------------------------------------------------------------
-  /**
-   * Width of the frame. Supply `x` or `y` if you want to ofsset the canvas
-   * content.
-   *
-   * If `width` omitted but `height` supplied, `width` is calculated from the
-   * the content's bounding box to preserve the aspect ratio.
-   *
-   * Defaults to the content bounding box width when both `width` and `height`
-   * are omitted.
-   */
-  width?: number;
-  /**
-   * Height of the frame.
-   *
-   * If `height` omitted but `width` supplied, `height` is calculated from the
-   * content's bounding box to preserve the aspect ratio.
-   *
-   * Defaults to the content bounding box height when both `width` and `height`
-   * are omitted.
-   */
-  height?: number;
-  /**
-   * Left canvas offset. By default the coordinate is relative to the canvas.
-   * You can switch to content coordinates by setting `origin` to `content`.
-   *
-   * Defaults to the `x` postion of the content bounding box.
-   */
-  x?: number;
-  /**
-   * Top canvas offset. By default the coordinate is relative to the canvas.
-   * You can switch to content coordinates by setting `origin` to `content`.
-   *
-   * Defaults to the `y` postion of the content bounding box.
-   */
-  y?: number;
-  /**
-   * Indicates the coordinate system of the `x` and `y` values.
-   *
-   * - `canvas` - `x` and `y` are relative to the canvas [0, 0] position.
-   * - `content` - `x` and `y` are relative to the content bounding box.
-   *
-   * @default "canvas"
-   */
-  origin?: "canvas" | "content";
-  /**
-   * If dimensions specified and `x` and `y` are not specified, this indicates
-   * how the canvas should be scaled.
-   *
-   * Behavior aligns with the `object-fit` CSS property.
-   *
-   * - `none`    - no scaling.
-   * - `contain` - scale to fit the frame. Includes `padding`.
-   * - `cover`   - scale to fill the frame while maintaining aspect ratio. If
-   *               content overflows, it will be cropped.
-   *
-   * If `maxWidthOrHeight` or `widthOrHeight` is set, `fit` is ignored.
-   *
-   * @default "contain" unless `width`, `height`, `maxWidthOrHeight`, or
-   * `widthOrHeight` is specified in which case `none` is the default (can be
-   * changed). If `x` or `y` are specified, `none` is forced.
-   */
-  fit?: "none" | "contain" | "cover";
-  /**
-   * When either `x` or `y` are not specified, indicates how the canvas should
-   * be aligned on the respective axis.
-   *
-   * - `none`   - canvas aligned to top left.
-   * - `center` - canvas is centered on the axis which is not specified
-   *              (or both).
-   *
-   * If `maxWidthOrHeight` or `widthOrHeight` is set, `position` is ignored.
-   *
-   * @default "center"
-   */
-  position?: "center" | "topLeft";
-  // -------------------------------------------------------------------------
-  /**
-   * A multiplier to increase/decrease the frame dimensions
-   * (content resolution).
-   *
-   * For example, if your canvas is 300x150 and you set scale to 2, the
-   * resulting size will be 600x300.
-   *
-   * @default 1
-   */
-  scale?: number;
-  /**
-   * If you need to suply your own canvas, e.g. in test environments or in
-   * Node.js.
-   *
-   * Do not set `canvas.width/height` or modify the canvas context as that's
-   * handled by Excalidraw.
-   *
-   * Defaults to `document.createElement("canvas")`.
-   */
-  createCanvas?: () => HTMLCanvasElement;
-  /**
-   * If you want to supply `width`/`height` dynamically (or derive from the
-   * content bounding box), you can use this function.
-   *
-   * Ignored if `maxWidthOrHeight`, `width`, or `height` is set.
-   */
-  getDimensions?: (
-=======
 const prepareElementsForRender = ({
   elements,
   exportingFrame,
@@ -353,23 +177,172 @@
   return nextElements;
 };
 
-export const exportToCanvas = async (
-  elements: readonly NonDeletedExcalidrawElement[],
-  appState: AppState,
-  files: BinaryFiles,
-  {
-    exportBackground,
-    exportPadding = DEFAULT_EXPORT_PADDING,
-    viewBackgroundColor,
-    exportingFrame,
-  }: {
-    exportBackground: boolean;
-    exportPadding?: number;
-    viewBackgroundColor: string;
-    exportingFrame?: ExcalidrawFrameElement | null;
-  },
-  createCanvas: (
->>>>>>> ceb255e8
+export type ExportToCanvasData = {
+  elements: readonly NonDeletedExcalidrawElement[];
+  appState?: Partial<Omit<AppState, "offsetTop" | "offsetLeft">>;
+  files: BinaryFiles | null;
+};
+
+export type ExportToCanvasConfig = {
+  theme?: Theme;
+  /**
+   * Canvas background. Valid values are:
+   *
+   * - `undefined` - the background of "appState.viewBackgroundColor" is used.
+   * - `false` - no background is used (set to "transparent").
+   * - `string` - should be a valid CSS color.
+   *
+   * @default undefined
+   */
+  canvasBackgroundColor?: string | false;
+  /**
+   * Canvas padding in pixels. Affected by `scale`.
+   *
+   * When `fit` is set to `none`, padding is added to the content bounding box
+   * (including if you set `width` or `height` or `maxWidthOrHeight` or
+   * `widthOrHeight`).
+   *
+   * When `fit` set to `contain`, padding is subtracted from the content
+   * bounding box (ensuring the size doesn't exceed the supplied values, with
+   * the exeception of using alongside `scale` as noted above), and the padding
+   * serves as a minimum distance between the content and the canvas edges, as
+   * it may exceed the supplied padding value from one side or the other in
+   * order to maintain the aspect ratio. It is recommended to set `position`
+   * to `center` when using `fit=contain`.
+   *
+   * When `fit` is set to `cover`, padding is disabled (set to 0).
+   *
+   * When `fit` is set to `none` and either `width` or `height` or
+   * `maxWidthOrHeight` is set, padding is simply adding to the bounding box
+   * and the content may overflow the canvas, thus right or bottom padding
+   * may be ignored.
+   *
+   * @default 0
+   */
+  padding?: number;
+  // -------------------------------------------------------------------------
+  /**
+   * Makes sure the canvas content fits into a frame of width/height no larger
+   * than this value, while maintaining the aspect ratio.
+   *
+   * Final dimensions can get smaller/larger if used in conjunction with
+   * `scale`.
+   */
+  maxWidthOrHeight?: number;
+  /**
+   * Scale the canvas content to be excatly this many pixels wide/tall,
+   * maintaining the aspect ratio.
+   *
+   * Cannot be used in conjunction with `maxWidthOrHeight`.
+   *
+   * Final dimensions can get smaller/larger if used in conjunction with
+   * `scale`.
+   */
+  widthOrHeight?: number;
+  // -------------------------------------------------------------------------
+  /**
+   * Width of the frame. Supply `x` or `y` if you want to ofsset the canvas
+   * content.
+   *
+   * If `width` omitted but `height` supplied, `width` is calculated from the
+   * the content's bounding box to preserve the aspect ratio.
+   *
+   * Defaults to the content bounding box width when both `width` and `height`
+   * are omitted.
+   */
+  width?: number;
+  /**
+   * Height of the frame.
+   *
+   * If `height` omitted but `width` supplied, `height` is calculated from the
+   * content's bounding box to preserve the aspect ratio.
+   *
+   * Defaults to the content bounding box height when both `width` and `height`
+   * are omitted.
+   */
+  height?: number;
+  /**
+   * Left canvas offset. By default the coordinate is relative to the canvas.
+   * You can switch to content coordinates by setting `origin` to `content`.
+   *
+   * Defaults to the `x` postion of the content bounding box.
+   */
+  x?: number;
+  /**
+   * Top canvas offset. By default the coordinate is relative to the canvas.
+   * You can switch to content coordinates by setting `origin` to `content`.
+   *
+   * Defaults to the `y` postion of the content bounding box.
+   */
+  y?: number;
+  /**
+   * Indicates the coordinate system of the `x` and `y` values.
+   *
+   * - `canvas` - `x` and `y` are relative to the canvas [0, 0] position.
+   * - `content` - `x` and `y` are relative to the content bounding box.
+   *
+   * @default "canvas"
+   */
+  origin?: "canvas" | "content";
+  /**
+   * If dimensions specified and `x` and `y` are not specified, this indicates
+   * how the canvas should be scaled.
+   *
+   * Behavior aligns with the `object-fit` CSS property.
+   *
+   * - `none`    - no scaling.
+   * - `contain` - scale to fit the frame. Includes `padding`.
+   * - `cover`   - scale to fill the frame while maintaining aspect ratio. If
+   *               content overflows, it will be cropped.
+   *
+   * If `maxWidthOrHeight` or `widthOrHeight` is set, `fit` is ignored.
+   *
+   * @default "contain" unless `width`, `height`, `maxWidthOrHeight`, or
+   * `widthOrHeight` is specified in which case `none` is the default (can be
+   * changed). If `x` or `y` are specified, `none` is forced.
+   */
+  fit?: "none" | "contain" | "cover";
+  /**
+   * When either `x` or `y` are not specified, indicates how the canvas should
+   * be aligned on the respective axis.
+   *
+   * - `none`   - canvas aligned to top left.
+   * - `center` - canvas is centered on the axis which is not specified
+   *              (or both).
+   *
+   * If `maxWidthOrHeight` or `widthOrHeight` is set, `position` is ignored.
+   *
+   * @default "center"
+   */
+  position?: "center" | "topLeft";
+  // -------------------------------------------------------------------------
+  /**
+   * A multiplier to increase/decrease the frame dimensions
+   * (content resolution).
+   *
+   * For example, if your canvas is 300x150 and you set scale to 2, the
+   * resulting size will be 600x300.
+   *
+   * @default 1
+   */
+  scale?: number;
+  /**
+   * If you need to suply your own canvas, e.g. in test environments or in
+   * Node.js.
+   *
+   * Do not set `canvas.width/height` or modify the canvas context as that's
+   * handled by Excalidraw.
+   *
+   * Defaults to `document.createElement("canvas")`.
+   */
+  createCanvas?: () => HTMLCanvasElement;
+  /**
+   * If you want to supply `width`/`height` dynamically (or derive from the
+   * content bounding box), you can use this function.
+   *
+   * Ignored if `maxWidthOrHeight`, `width`, or `height` is set.
+   */
+  getDimensions?: (
     width: number,
     height: number,
   ) => { width: number; height: number; scale?: number };
@@ -397,6 +370,11 @@
   const tempScene = __createSceneForElementsHack__(data.elements);
   const elements = tempScene.getNonDeletedElements();
 
+  // initialize defaults
+  // ---------------------------------------------------------------------------
+
+  const appState = restoreAppState(data.appState, null);
+
   const frameRendering = getFrameRenderingConfig(
     exportingFrame ?? null,
     appState.frameRendering ?? null,
@@ -410,23 +388,8 @@
   });
 
   if (exportingFrame) {
-<<<<<<< HEAD
     cfg.padding = 0;
-    nextElements = elementsOverlappingBBox({
-      elements,
-      bounds: exportingFrame,
-      type: "overlap",
-    });
-  } else {
-    nextElements = addFrameLabelsAsTextElements(elements, {
-      exportWithDarkMode: cfg.theme === THEME.DARK,
-    });
-  }
-
-  // initialize defaults
-  // ---------------------------------------------------------------------------
-
-  const appState = restoreAppState(data.appState, null);
+  }
 
   cfg.fit =
     cfg.fit ??
@@ -483,15 +446,7 @@
   let canvasScale = 1;
 
   const origCanvasSize = getCanvasSize(
-    exportingFrame ? [exportingFrame] : getRootElements(nextElements),
-=======
-    exportPadding = 0;
-  }
-
-  const [minX, minY, width, height] = getCanvasSize(
     exportingFrame ? [exportingFrame] : getRootElements(elementsForRender),
-    exportPadding,
->>>>>>> ceb255e8
   );
 
   // cfg.x = undefined;
@@ -647,15 +602,11 @@
   renderStaticScene({
     canvas,
     rc: rough.canvas(canvas),
-<<<<<<< HEAD
-    elements: nextElements,
-    visibleElements: nextElements,
+    elements: elementsForRender,
+    visibleElements: elementsForRender,
     appState: {
       ...appState,
-      frameRendering: getFrameRenderingConfig(
-        exportingFrame ?? null,
-        appState.frameRendering ?? null,
-      ),
+      frameRendering,
       width,
       height,
       offsetLeft: 0,
@@ -664,18 +615,6 @@
       scrollY: -y + normalizedPadding,
       zoom: { value: DEFAULT_ZOOM_VALUE },
 
-=======
-    elements: elementsForRender,
-    visibleElements: elementsForRender,
-    scale,
-    appState: {
-      ...appState,
-      frameRendering,
-      viewBackgroundColor: exportBackground ? viewBackgroundColor : null,
-      scrollX: -minX + exportPadding,
-      scrollY: -minY + exportPadding,
-      zoom: defaultAppState.zoom,
->>>>>>> ceb255e8
       shouldCacheIgnoreZoom: false,
       theme: cfg.theme || THEME.LIGHT,
     },
@@ -766,14 +705,8 @@
     }
   }
 
-<<<<<<< HEAD
   let [minX, minY, width, height] = getCanvasSize(
-    exportingFrame ? [exportingFrame] : getRootElements(nextElements),
-=======
-  const [minX, minY, width, height] = getCanvasSize(
     exportingFrame ? [exportingFrame] : getRootElements(elementsForRender),
-    exportPadding,
->>>>>>> ceb255e8
   );
 
   width += exportPadding * 2;

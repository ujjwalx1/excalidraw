--- conflicted
+++ resolved
@@ -106,36 +106,25 @@
       return;
     }
     exportToCanvas({
-<<<<<<< HEAD
       data: {
         elements: exportedElements,
-        appState,
+        appState: {
+          ...appStateSnapshot,
+          name: projectName,
+          exportEmbedScene: embedScene,
+        },
         files,
       },
       config: {
-        canvasBackgroundColor: !appState.exportBackground
+        canvasBackgroundColor: !exportWithBackground
           ? false
-          : appState.viewBackgroundColor,
+          : appStateSnapshot.viewBackgroundColor,
         padding: DEFAULT_EXPORT_PADDING,
-        theme: appState.exportWithDarkMode ? "dark" : "light",
-        scale: appState.exportScale,
+        theme: exportDarkMode ? "dark" : "light",
+        scale: exportScale,
         maxWidthOrHeight: Math.max(maxWidth, maxHeight),
+        exportingFrame,
       },
-=======
-      elements: exportedElements,
-      appState: {
-        ...appStateSnapshot,
-        name: projectName,
-        exportBackground: exportWithBackground,
-        exportWithDarkMode: exportDarkMode,
-        exportScale,
-        exportEmbedScene: embedScene,
-      },
-      files,
-      exportPadding: DEFAULT_EXPORT_PADDING,
-      maxWidthOrHeight: Math.max(maxWidth, maxHeight),
-      exportingFrame,
->>>>>>> 864c0b3e
     })
       .then((canvas) => {
         setRenderError(null);

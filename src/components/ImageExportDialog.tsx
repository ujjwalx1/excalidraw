--- conflicted
+++ resolved
@@ -98,7 +98,10 @@
     if (!previewNode) {
       return;
     }
-<<<<<<< HEAD
+    const maxWidth = previewNode.offsetWidth;
+    if (!maxWidth) {
+      return;
+    }
     exportToCanvas({
       data: {
         elements: exportedElements,
@@ -106,23 +109,14 @@
         files,
       },
       config: {
-        canvasBackgroundColor: !exportBackground ? false : viewBackgroundColor,
+        canvasBackgroundColor: !appState.exportBackground
+          ? false
+          : appState.viewBackgroundColor,
         padding: exportPadding,
         theme: appState.exportWithDarkMode ? "dark" : "light",
         scale: appState.exportScale,
+        maxWidthOrHeight: maxWidth,
       },
-=======
-    const maxWidth = previewNode.offsetWidth;
-    if (!maxWidth) {
-      return;
-    }
-    exportToCanvas({
-      elements: exportedElements,
-      appState,
-      files,
-      exportPadding,
-      maxWidthOrHeight: maxWidth,
->>>>>>> ff3c2e5a
     })
       .then((canvas) => {
         setRenderError(null);

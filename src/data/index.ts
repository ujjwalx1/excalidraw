--- conflicted
+++ resolved
@@ -23,9 +23,6 @@
 export { loadFromBlob } from "./blob";
 export { loadFromJSON, saveAsJSON } from "./json";
 
-<<<<<<< HEAD
-export const exportAsImage = async (
-=======
 export type ExportedElements = readonly NonDeletedExcalidrawElement[] & {
   _brand: "exportedElements";
 };
@@ -78,8 +75,7 @@
   };
 };
 
-export const exportCanvas = async (
->>>>>>> 864c0b3e
+export const exportAsImage = async (
   type: Omit<ExportType, "backend">,
   elements: ExportedElements,
   appState: AppState,
@@ -133,8 +129,7 @@
     }
   }
 
-<<<<<<< HEAD
-  const tempCanvas = await exportToCanvas({
+  const tempCanvas = exportToCanvas({
     data: {
       elements,
       appState,
@@ -146,14 +141,8 @@
       theme: appState.exportWithDarkMode ? "dark" : "light",
       scale: appState.exportScale,
       fit: "none",
+      exportingFrame,
     },
-=======
-  const tempCanvas = exportToCanvas(elements, appState, files, {
-    exportBackground,
-    viewBackgroundColor,
-    exportPadding,
-    exportingFrame,
->>>>>>> 864c0b3e
   });
 
   if (type === "png") {

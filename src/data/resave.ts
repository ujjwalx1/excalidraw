import { ExcalidrawElement } from "../element/types";
import { AppState, BinaryFiles } from "../types";
<<<<<<< HEAD
import { exportAsImage } from ".";
import { getNonDeletedElements } from "../element";
=======
import { exportCanvas, prepareElementsForExport } from ".";
>>>>>>> 864c0b3e
import { getFileHandleType, isImageFileHandleType } from "./blob";

export const resaveAsImageWithScene = async (
  elements: readonly ExcalidrawElement[],
  appState: AppState,
  files: BinaryFiles,
) => {
  const { exportBackground, viewBackgroundColor, name, fileHandle } = appState;

  const fileHandleType = getFileHandleType(fileHandle);

  if (!fileHandle || !isImageFileHandleType(fileHandleType)) {
    throw new Error(
      "fileHandle should exist and should be of type svg or png when resaving",
    );
  }
  appState = {
    ...appState,
    exportEmbedScene: true,
  };

<<<<<<< HEAD
  await exportAsImage(
    fileHandleType,
    getNonDeletedElements(elements),
=======
  const { exportedElements, exportingFrame } = prepareElementsForExport(
    elements,
>>>>>>> 864c0b3e
    appState,
    false,
  );

  await exportCanvas(fileHandleType, exportedElements, appState, files, {
    exportBackground,
    viewBackgroundColor,
    name,
    fileHandle,
    exportingFrame,
  });

  return { fileHandle };
};<|MERGE_RESOLUTION|>--- conflicted
+++ resolved
@@ -1,11 +1,7 @@
 import { ExcalidrawElement } from "../element/types";
 import { AppState, BinaryFiles } from "../types";
-<<<<<<< HEAD
 import { exportAsImage } from ".";
-import { getNonDeletedElements } from "../element";
-=======
-import { exportCanvas, prepareElementsForExport } from ".";
->>>>>>> 864c0b3e
+import { prepareElementsForExport } from ".";
 import { getFileHandleType, isImageFileHandleType } from "./blob";
 
 export const resaveAsImageWithScene = async (
@@ -27,19 +23,13 @@
     exportEmbedScene: true,
   };
 
-<<<<<<< HEAD
-  await exportAsImage(
-    fileHandleType,
-    getNonDeletedElements(elements),
-=======
   const { exportedElements, exportingFrame } = prepareElementsForExport(
     elements,
->>>>>>> 864c0b3e
     appState,
     false,
   );
 
-  await exportCanvas(fileHandleType, exportedElements, appState, files, {
+  await exportAsImage(fileHandleType, exportedElements, appState, files, {
     exportBackground,
     viewBackgroundColor,
     name,

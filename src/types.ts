import {
  PointerType,
  ExcalidrawLinearElement,
  NonDeletedExcalidrawElement,
  NonDeleted,
  TextAlign,
  ExcalidrawElement,
  GroupId,
  ExcalidrawBindableElement,
  Arrowhead,
  ChartType,
  FontFamilyValues,
  FileId,
  ExcalidrawImageElement,
  Theme,
} from "./element/types";
import { SHAPES } from "./shapes";
import { Point as RoughPoint } from "roughjs/bin/geometry";
import { LinearElementEditor } from "./element/linearElementEditor";
import { SuggestedBinding } from "./element/binding";
import { ImportedDataState } from "./data/types";
import type App from "./components/App";
import type { ResolvablePromise, throttleRAF } from "./utils";
import { Spreadsheet } from "./charts";
import { Language } from "./i18n";
import { ClipboardData } from "./clipboard";
import { isOverScrollBars } from "./scene";
import { MaybeTransformHandleType } from "./element/transformHandles";
import Library from "./data/library";
import type { FileSystemHandle } from "./data/filesystem";
import type { ALLOWED_IMAGE_MIME_TYPES, MIME_TYPES } from "./constants";

export type Point = Readonly<RoughPoint>;

export type Collaborator = {
  pointer?: {
    x: number;
    y: number;
  };
  button?: "up" | "down";
  selectedElementIds?: AppState["selectedElementIds"];
  username?: string | null;
  userState?: UserIdleState;
  color?: {
    background: string;
    stroke: string;
  };
};

export type DataURL = string & { _brand: "DataURL" };

export type BinaryFileData = {
  mimeType:
    | typeof ALLOWED_IMAGE_MIME_TYPES[number]
    // future user or unknown file type
    | typeof MIME_TYPES.binary;
  id: FileId;
  dataURL: DataURL;
  created: number;
};

export type BinaryFileMetadata = Omit<BinaryFileData, "dataURL">;

export type BinaryFiles = Record<ExcalidrawElement["id"], BinaryFileData>;

export type AppState = {
  isLoading: boolean;
  errorMessage: string | null;
  draggingElement: NonDeletedExcalidrawElement | null;
  resizingElement: NonDeletedExcalidrawElement | null;
  multiElement: NonDeleted<ExcalidrawLinearElement> | null;
  selectionElement: NonDeletedExcalidrawElement | null;
  isBindingEnabled: boolean;
  startBoundElement: NonDeleted<ExcalidrawBindableElement> | null;
  suggestedBindings: SuggestedBinding[];
  // element being edited, but not necessarily added to elements array yet
  // (e.g. text element when typing into the input)
  editingElement: NonDeletedExcalidrawElement | null;
  editingLinearElement: LinearElementEditor | null;
<<<<<<< HEAD
  activeTool:
    | { type: typeof SHAPES[number]["value"] | "eraser" }
    | { type: "custom"; customType: string };
=======
  activeTool: {
    type: typeof SHAPES[number]["value"] | "eraser";
    lastActiveToolBeforeEraser?: typeof SHAPES[number]["value"];
  };
>>>>>>> 1331cffe
  elementLocked: boolean;
  penMode: boolean;
  penDetected: boolean;
  exportBackground: boolean;
  exportEmbedScene: boolean;
  exportWithDarkMode: boolean;
  exportScale: number;
  currentItemStrokeColor: string;
  currentItemBackgroundColor: string;
  currentItemFillStyle: ExcalidrawElement["fillStyle"];
  currentItemStrokeWidth: number;
  currentItemStrokeStyle: ExcalidrawElement["strokeStyle"];
  currentItemRoughness: number;
  currentItemOpacity: number;
  currentItemFontFamily: FontFamilyValues;
  currentItemFontSize: number;
  currentItemTextAlign: TextAlign;
  currentItemStrokeSharpness: ExcalidrawElement["strokeSharpness"];
  currentItemStartArrowhead: Arrowhead | null;
  currentItemEndArrowhead: Arrowhead | null;
  currentItemLinearStrokeSharpness: ExcalidrawElement["strokeSharpness"];
  viewBackgroundColor: string;
  scrollX: number;
  scrollY: number;
  cursorButton: "up" | "down";
  scrolledOutside: boolean;
  name: string;
  isResizing: boolean;
  isRotating: boolean;
  zoom: Zoom;
  openMenu: "canvas" | "shape" | null;
  openPopup:
    | "canvasColorPicker"
    | "backgroundColorPicker"
    | "strokeColorPicker"
    | null;
  lastPointerDownWith: PointerType;
  selectedElementIds: { [id: string]: boolean };
  previousSelectedElementIds: { [id: string]: boolean };
  shouldCacheIgnoreZoom: boolean;
  showHelpDialog: boolean;
  toastMessage: string | null;
  zenModeEnabled: boolean;
  theme: Theme;
  gridSize: number | null;
  viewModeEnabled: boolean;

  /** top-most selected groups (i.e. does not include nested groups) */
  selectedGroupIds: { [groupId: string]: boolean };
  /** group being edited when you drill down to its constituent element
    (e.g. when you double-click on a group's element) */
  editingGroupId: GroupId | null;
  width: number;
  height: number;
  offsetTop: number;
  offsetLeft: number;

  isLibraryOpen: boolean;
  fileHandle: FileSystemHandle | null;
  collaborators: Map<string, Collaborator>;
  showStats: boolean;
  currentChartType: ChartType;
  pasteDialog:
    | {
        shown: false;
        data: null;
      }
    | {
        shown: true;
        data: Spreadsheet;
      };
  /** imageElement waiting to be placed on canvas */
  pendingImageElement: NonDeleted<ExcalidrawImageElement> | null;
  showHyperlinkPopup: false | "info" | "editor";
};

export type NormalizedZoomValue = number & { _brand: "normalizedZoom" };

export type Zoom = Readonly<{
  value: NormalizedZoomValue;
}>;

export type PointerCoords = Readonly<{
  x: number;
  y: number;
}>;

export type Gesture = {
  pointers: Map<number, PointerCoords>;
  lastCenter: { x: number; y: number } | null;
  initialDistance: number | null;
  initialScale: number | null;
};

export declare class GestureEvent extends UIEvent {
  readonly rotation: number;
  readonly scale: number;
}

// libraries
// -----------------------------------------------------------------------------
/** @deprecated legacy: do not use outside of migration paths */
export type LibraryItem_v1 = readonly NonDeleted<ExcalidrawElement>[];
/** @deprecated legacy: do not use outside of migration paths */
export type LibraryItems_v1 = readonly LibraryItem_v1[];

/** v2 library item */
export type LibraryItem = {
  id: string;
  status: "published" | "unpublished";
  elements: readonly NonDeleted<ExcalidrawElement>[];
  /** timestamp in epoch (ms) */
  created: number;
  name?: string;
  error?: string;
};
export type LibraryItems = readonly LibraryItem[];
// -----------------------------------------------------------------------------

// NOTE ready/readyPromise props are optional for host apps' sake (our own
// implem guarantees existence)
export type ExcalidrawAPIRefValue =
  | ExcalidrawImperativeAPI
  | {
      readyPromise?: ResolvablePromise<ExcalidrawImperativeAPI>;
      ready?: false;
    };

export type CustomElementConfig = {
  type: "custom";
  customType: string;
  transformHandles?: boolean;
  svg: string;
  width?: number;
  height?: number;
  stackedOnTop: boolean;
};
export interface ExcalidrawProps {
  onChange?: (
    elements: readonly ExcalidrawElement[],
    appState: AppState,
    files: BinaryFiles,
  ) => void;
  initialData?: ImportedDataState | null | Promise<ImportedDataState | null>;
  excalidrawRef?: ForwardRef<ExcalidrawAPIRefValue>;
  onCollabButtonClick?: () => void;
  isCollaborating?: boolean;
  onPointerUpdate?: (payload: {
    pointer: { x: number; y: number };
    button: "down" | "up";
    pointersMap: Gesture["pointers"];
  }) => void;
  onPaste?: (
    data: ClipboardData,
    event: ClipboardEvent | null,
  ) => Promise<boolean> | boolean;
  renderTopRightUI?: (
    isMobile: boolean,
    appState: AppState,
  ) => JSX.Element | null;
  renderFooter?: (isMobile: boolean, appState: AppState) => JSX.Element;
  langCode?: Language["code"];
  viewModeEnabled?: boolean;
  zenModeEnabled?: boolean;
  gridModeEnabled?: boolean;
  libraryReturnUrl?: string;
  theme?: Theme;
  name?: string;
  renderCustomStats?: (
    elements: readonly NonDeletedExcalidrawElement[],
    appState: AppState,
  ) => JSX.Element;
  UIOptions?: UIOptions;
  detectScroll?: boolean;
  handleKeyboardGlobally?: boolean;
  onLibraryChange?: (libraryItems: LibraryItems) => void | Promise<any>;
  autoFocus?: boolean;
  generateIdForFile?: (file: File) => string | Promise<string>;
  onLinkOpen?: (
    element: NonDeletedExcalidrawElement,
    event: CustomEvent<{
      nativeEvent: MouseEvent | React.PointerEvent<HTMLCanvasElement>;
    }>,
  ) => void;
  renderCustomElementWidget?: (appState: AppState) => void;
  customElementsConfig?: CustomElementConfig[];
  onElementClick?: (
    element: NonDeleted<ExcalidrawElement>,
    event: React.PointerEvent<HTMLCanvasElement>,
  ) => void;
}

export type SceneData = {
  elements?: ImportedDataState["elements"];
  appState?: ImportedDataState["appState"];
  collaborators?: Map<string, Collaborator>;
  commitToHistory?: boolean;
  libraryItems?: LibraryItems | LibraryItems_v1;
};

export enum UserIdleState {
  ACTIVE = "active",
  AWAY = "away",
  IDLE = "idle",
}

export type ExportOpts = {
  saveFileToDisk?: boolean;
  onExportToBackend?: (
    exportedElements: readonly NonDeletedExcalidrawElement[],
    appState: AppState,
    files: BinaryFiles,
    canvas: HTMLCanvasElement | null,
  ) => void;
  renderCustomUI?: (
    exportedElements: readonly NonDeletedExcalidrawElement[],
    appState: AppState,
    files: BinaryFiles,
    canvas: HTMLCanvasElement | null,
  ) => JSX.Element;
};

type CanvasActions = {
  changeViewBackgroundColor?: boolean;
  clearCanvas?: boolean;
  export?: false | ExportOpts;
  loadScene?: boolean;
  saveToActiveFile?: boolean;
  theme?: boolean;
  saveAsImage?: boolean;
};

export type UIOptions = {
  canvasActions?: CanvasActions;
};

export type AppProps = ExcalidrawProps & {
  UIOptions: {
    canvasActions: Required<CanvasActions> & { export: ExportOpts };
  };
  detectScroll: boolean;
  handleKeyboardGlobally: boolean;
  isCollaborating: boolean;
  customElementsConfig: Required<CustomElementConfig>[] | undefined;
};

/** A subset of App class properties that we need to use elsewhere
 * in the app, eg Manager. Factored out into a separate type to keep DRY. */
export type AppClassProperties = {
  props: AppProps;
  canvas: HTMLCanvasElement | null;
  focusContainer(): void;
  library: Library;
  imageCache: Map<
    FileId,
    {
      image: HTMLImageElement | Promise<HTMLImageElement>;
      mimeType: typeof ALLOWED_IMAGE_MIME_TYPES[number];
    }
  >;
  files: BinaryFiles;
  deviceType: App["deviceType"];
};

export type PointerDownState = Readonly<{
  // The first position at which pointerDown happened
  origin: Readonly<{ x: number; y: number }>;
  // Same as "origin" but snapped to the grid, if grid is on
  originInGrid: Readonly<{ x: number; y: number }>;
  // Scrollbar checks
  scrollbars: ReturnType<typeof isOverScrollBars>;
  // The previous pointer position
  lastCoords: { x: number; y: number };
  // map of original elements data
  originalElements: Map<string, NonDeleted<ExcalidrawElement>>;
  resize: {
    // Handle when resizing, might change during the pointer interaction
    handleType: MaybeTransformHandleType;
    // This is determined on the initial pointer down event
    isResizing: boolean;
    // This is determined on the initial pointer down event
    offset: { x: number; y: number };
    // This is determined on the initial pointer down event
    arrowDirection: "origin" | "end";
    // This is a center point of selected elements determined on the initial pointer down event (for rotation only)
    center: { x: number; y: number };
  };
  hit: {
    // The element the pointer is "hitting", is determined on the initial
    // pointer down event
    element: NonDeleted<ExcalidrawElement> | null;
    // The elements the pointer is "hitting", is determined on the initial
    // pointer down event
    allHitElements: NonDeleted<ExcalidrawElement>[];
    // This is determined on the initial pointer down event
    wasAddedToSelection: boolean;
    // Whether selected element(s) were duplicated, might change during the
    // pointer interaction
    hasBeenDuplicated: boolean;
    hasHitCommonBoundingBoxOfSelectedElements: boolean;
    hasHitElementInside: boolean;
  };
  withCmdOrCtrl: boolean;
  drag: {
    // Might change during the pointer interaction
    hasOccurred: boolean;
    // Might change during the pointer interaction
    offset: { x: number; y: number } | null;
  };
  // We need to have these in the state so that we can unsubscribe them
  eventListeners: {
    // It's defined on the initial pointer down event
    onMove: null | ReturnType<typeof throttleRAF>;
    // It's defined on the initial pointer down event
    onUp: null | ((event: PointerEvent) => void);
    // It's defined on the initial pointer down event
    onKeyDown: null | ((event: KeyboardEvent) => void);
    // It's defined on the initial pointer down event
    onKeyUp: null | ((event: KeyboardEvent) => void);
  };
  boxSelection: {
    hasOccurred: boolean;
  };
  elementIdsToErase: {
    [key: ExcalidrawElement["id"]]: {
      opacity: ExcalidrawElement["opacity"];
      erase: boolean;
    };
  };
}>;

export type ExcalidrawImperativeAPI = {
  updateScene: InstanceType<typeof App>["updateScene"];
  resetScene: InstanceType<typeof App>["resetScene"];
  getSceneElementsIncludingDeleted: InstanceType<
    typeof App
  >["getSceneElementsIncludingDeleted"];
  history: {
    clear: InstanceType<typeof App>["resetHistory"];
  };
  scrollToContent: InstanceType<typeof App>["scrollToContent"];
  getSceneElements: InstanceType<typeof App>["getSceneElements"];
  getAppState: () => InstanceType<typeof App>["state"];
  getFiles: () => InstanceType<typeof App>["files"];
  refresh: InstanceType<typeof App>["refresh"];
  importLibrary: InstanceType<typeof App>["importLibraryFromUrl"];
  setToastMessage: InstanceType<typeof App>["setToastMessage"];
  addFiles: (data: BinaryFileData[]) => void;
  readyPromise: ResolvablePromise<ExcalidrawImperativeAPI>;
  ready: true;
  id: string;
  setCustomType: InstanceType<typeof App>["setCustomType"];
};

export type DeviceType = {
  isMobile: boolean;
  isTouchScreen: boolean;
};<|MERGE_RESOLUTION|>--- conflicted
+++ resolved
@@ -63,6 +63,14 @@
 
 export type BinaryFiles = Record<ExcalidrawElement["id"], BinaryFileData>;
 
+export type LastActiveToolBeforeEraser =
+  | typeof SHAPES[number]["value"]
+  | {
+      type: "custom";
+      customType: string;
+    }
+  | undefined;
+
 export type AppState = {
   isLoading: boolean;
   errorMessage: string | null;
@@ -77,16 +85,16 @@
   // (e.g. text element when typing into the input)
   editingElement: NonDeletedExcalidrawElement | null;
   editingLinearElement: LinearElementEditor | null;
-<<<<<<< HEAD
   activeTool:
-    | { type: typeof SHAPES[number]["value"] | "eraser" }
-    | { type: "custom"; customType: string };
-=======
-  activeTool: {
-    type: typeof SHAPES[number]["value"] | "eraser";
-    lastActiveToolBeforeEraser?: typeof SHAPES[number]["value"];
-  };
->>>>>>> 1331cffe
+    | {
+        type: typeof SHAPES[number]["value"] | "eraser";
+        lastActiveToolBeforeEraser?: LastActiveToolBeforeEraser;
+      }
+    | {
+        type: "custom";
+        customType: string;
+        lastActiveToolBeforeEraser?: LastActiveToolBeforeEraser;
+      };
   elementLocked: boolean;
   penMode: boolean;
   penDetected: boolean;
